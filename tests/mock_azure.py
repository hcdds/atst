import pytest
from unittest.mock import Mock

from atst.domain.csp.cloud import AzureCloudProvider

AZURE_CONFIG = {
    "AZURE_CLIENT_ID": "MOCK",
    "AZURE_SECRET_KEY": "MOCK",
    "AZURE_TENANT_ID": "MOCK",
    "AZURE_POLICY_LOCATION": "policies",
    "AZURE_VAULT_URL": "http://vault",
    "POWERSHELL_CLIENT_ID": "MOCK",
    "AZURE_OWNER_ROLE_DEF_ID": "MOCK",
    "AZURE_GRAPH_RESOURCE": "MOCK",
}

AUTH_CREDENTIALS = {
    "client_id": AZURE_CONFIG["AZURE_CLIENT_ID"],
    "secret_key": AZURE_CONFIG["AZURE_SECRET_KEY"],
    "tenant_id": AZURE_CONFIG["AZURE_TENANT_ID"],
}


def mock_subscription():
    from azure.mgmt import subscription

    return Mock(spec=subscription)


def mock_authorization():
    from azure.mgmt import authorization

    return Mock(spec=authorization)


def mock_managementgroups():
    from azure.mgmt import managementgroups

    return Mock(spec=managementgroups)


def mock_graphrbac():
    import azure.graphrbac as graphrbac

    return Mock(spec=graphrbac)


def mock_credentials():
    import azure.common.credentials as credentials

    return Mock(spec=credentials)


def mock_identity():
    import azure.identity as identity

    return Mock(spec=identity)


def mock_policy():
    from azure.mgmt.resource import policy

    return Mock(spec=policy)


def mock_adal():
    import adal

    return Mock(spec=adal)


def mock_requests():
    import requests

    return Mock(spec=requests)


def mock_secrets():
    from azure.keyvault import secrets

    return Mock(spec=secrets)


<<<<<<< HEAD
def mock_cloud_details():
    from msrestazure.azure_cloud import AZURE_PUBLIC_CLOUD

    return AZURE_PUBLIC_CLOUD
=======
def mock_identity():
    import azure.identity as identity

    return Mock(spec=identity)
>>>>>>> f3313842


class MockAzureSDK(object):
    def __init__(self):

        self.subscription = mock_subscription()
        self.authorization = mock_authorization()
        self.policy = mock_policy()
        self.adal = mock_adal()
        self.managementgroups = mock_managementgroups()
        self.graphrbac = mock_graphrbac()
        self.credentials = mock_credentials()
        self.identity = mock_identity()
        self.policy = mock_policy()
        self.secrets = mock_secrets()
        self.requests = mock_requests()
<<<<<<< HEAD
        self.cloud = mock_cloud_details()
=======
        # may change to a JEDI cloud
        self.cloud = AZURE_PUBLIC_CLOUD
        self.identity = mock_identity()
>>>>>>> f3313842


@pytest.fixture(scope="function")
def mock_azure():
    return AzureCloudProvider(AZURE_CONFIG, azure_sdk_provider=MockAzureSDK())<|MERGE_RESOLUTION|>--- conflicted
+++ resolved
@@ -81,17 +81,10 @@
     return Mock(spec=secrets)
 
 
-<<<<<<< HEAD
 def mock_cloud_details():
     from msrestazure.azure_cloud import AZURE_PUBLIC_CLOUD
 
     return AZURE_PUBLIC_CLOUD
-=======
-def mock_identity():
-    import azure.identity as identity
-
-    return Mock(spec=identity)
->>>>>>> f3313842
 
 
 class MockAzureSDK(object):
@@ -108,13 +101,8 @@
         self.policy = mock_policy()
         self.secrets = mock_secrets()
         self.requests = mock_requests()
-<<<<<<< HEAD
         self.cloud = mock_cloud_details()
-=======
-        # may change to a JEDI cloud
-        self.cloud = AZURE_PUBLIC_CLOUD
         self.identity = mock_identity()
->>>>>>> f3313842
 
 
 @pytest.fixture(scope="function")
