--- conflicted
+++ resolved
@@ -1,5 +1,4 @@
 from uuid import uuid4
-
 
 from .cloud_provider_interface import CloudProviderInterface
 from .exceptions import (
@@ -14,16 +13,11 @@
     UserRemovalException,
 )
 from .models import (
-<<<<<<< HEAD
-    PrincipalAdminRoleCSPResult,
+    AZURE_MGMNT_PATH,
+    AdminRoleDefinitionCSPPayload,
     AdminRoleDefinitionCSPResult,
-    TenantAdminOwnershipCSPResult,
-    TenantPrincipalCSPResult,
-=======
-    AZURE_MGMNT_PATH,
     ApplicationCSPPayload,
     ApplicationCSPResult,
->>>>>>> f3313842
     BillingInstructionCSPPayload,
     BillingInstructionCSPResult,
     BillingProfileCreationCSPPayload,
@@ -32,12 +26,13 @@
     BillingProfileVerificationCSPPayload,
     BillingProfileVerificationCSPResult,
     PrincipalAdminRoleCSPPayload,
-    AdminRoleDefinitionCSPPayload,
+    PrincipalAdminRoleCSPResult,
     TaskOrderBillingCreationCSPPayload,
     TaskOrderBillingCreationCSPResult,
     TaskOrderBillingVerificationCSPPayload,
     TaskOrderBillingVerificationCSPResult,
     TenantAdminOwnershipCSPPayload,
+    TenantAdminOwnershipCSPResult,
     TenantCSPPayload,
     TenantCSPResult,
     TenantPrincipalAppCSPPayload,
@@ -45,6 +40,7 @@
     TenantPrincipalCredentialCSPPayload,
     TenantPrincipalCredentialCSPResult,
     TenantPrincipalCSPPayload,
+    TenantPrincipalCSPResult,
     TenantPrincipalOwnershipCSPPayload,
     TenantPrincipalOwnershipCSPResult,
 )
