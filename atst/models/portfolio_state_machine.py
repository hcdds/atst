import importlib

from sqlalchemy import Column, ForeignKey, Enum as SQLAEnum
from sqlalchemy.orm import relationship, reconstructor
from sqlalchemy.dialects.postgresql import UUID

from pydantic import ValidationError as PydanticValidationError
from transitions import Machine
from transitions.extensions.states import add_state_features, Tags

from flask import current_app as app

from atst.domain.csp.cloud.exceptions import ConnectionException, UnknownServerException
<<<<<<< HEAD
from atst.domain.csp import MockCSP, AzureCSP, get_stage_csp_class
=======
>>>>>>> 49edd028
from atst.database import db
from atst.models.types import Id
from atst.models.base import Base
import atst.models.mixins as mixins
from atst.models.mixins.state_machines import FSMStates, AzureStages, _build_transitions


def _stage_to_classname(stage):
    return "".join(map(lambda word: word.capitalize(), stage.split("_")))


def get_stage_csp_class(stage, class_type):
    """
    given a stage name and class_type return the class
    class_type is either 'payload' or 'result'

    """
    cls_name = f"{_stage_to_classname(stage)}CSP{class_type.capitalize()}"
    try:
        return getattr(
            importlib.import_module("atst.domain.csp.cloud.models"), cls_name
        )
    except AttributeError:
        print("could not import CSP Result class <%s>" % cls_name)


@add_state_features(Tags)
class StateMachineWithTags(Machine):
    pass


class PortfolioStateMachine(
    Base,
    mixins.TimestampsMixin,
    mixins.AuditableMixin,
    mixins.DeletableMixin,
    mixins.FSMMixin,
):
    __tablename__ = "portfolio_state_machines"

    id = Id()

    portfolio_id = Column(UUID(as_uuid=True), ForeignKey("portfolios.id"),)
    portfolio = relationship("Portfolio", back_populates="state_machine")

    state = Column(
        SQLAEnum(FSMStates, native_enum=False, create_constraint=False),
        default=FSMStates.UNSTARTED,
        nullable=False,
    )

    def __init__(self, portfolio, csp=None, **kwargs):
        self.portfolio = portfolio
        self.attach_machine()

    def after_state_change(self, event):
        db.session.add(self)
        db.session.commit()

    def __repr__(self):
        return f"<PortfolioStateMachine(state='{self.current_state.name}', portfolio='{self.portfolio.name}'"

    @reconstructor
    def attach_machine(self):
        """
        This is called as a result of a sqlalchemy query.
        Attach a machine depending on the current state.
        """
        self.machine = StateMachineWithTags(
            model=self,
            send_event=True,
            initial=self.current_state if self.state else FSMStates.UNSTARTED,
            auto_transitions=False,
            after_state_change="after_state_change",
        )
        states, transitions = _build_transitions(AzureStages)
        self.machine.add_states(self.system_states + states)
        self.machine.add_transitions(self.system_transitions + transitions)

    @property
    def current_state(self):
        if isinstance(self.state, str):
            return getattr(FSMStates, self.state)
        return self.state

    def trigger_next_transition(self, **kwargs):
        state_obj = self.machine.get_state(self.state)

        if state_obj.is_system:
            if self.current_state in (FSMStates.UNSTARTED, FSMStates.STARTING):
                # call the first trigger availabe for these two system states
                trigger_name = self.machine.get_triggers(self.current_state.name)[0]
                self.trigger(trigger_name, **kwargs)

            elif self.current_state == FSMStates.STARTED:
                # get the first trigger that starts with 'create_'
                create_trigger = next(
                    filter(
                        lambda trigger: trigger.startswith("create_"),
                        self.machine.get_triggers(FSMStates.STARTED.name),
                    ),
                    None,
                )
                if create_trigger:
                    self.trigger(create_trigger, **kwargs)
                else:
                    app.logger.info(
                        f"could not locate 'create trigger' for {self.__repr__()}"
                    )
                    self.fail_stage(stage)

        elif state_obj.is_CREATED:
            # the create trigger for the next stage should be in the available
            # triggers for the current state
            create_trigger = next(
                filter(
                    lambda trigger: trigger.startswith("create_"),
                    self.machine.get_triggers(self.state.name),
                ),
                None,
            )
            if create_trigger is not None:
                self.trigger(create_trigger, **kwargs)

    def after_in_progress_callback(self, event):
        stage = self.current_state.name.split("_IN_PROGRESS")[0].lower()

        # Accumulate payload w/ creds
        payload = event.kwargs.get("csp_data")
        payload["creds"] = event.kwargs.get("creds")

        payload_data_cls = get_stage_csp_class(stage, "payload")
        if not payload_data_cls:
            app.logger.info(f"could not resolve payload data class for stage {stage}")
            self.fail_stage(stage)
        try:
            payload_data = payload_data_cls(**payload)
        except PydanticValidationError as exc:
            app.logger.error(
                f"Payload Validation Error in {self.__repr__()}:", exc_info=1
            )
            app.logger.info(exc.json())
            print(exc.json())
            app.logger.info(payload)
            self.fail_stage(stage)

        # TODO: Determine best place to do this, maybe @reconstructor
        self.csp = app.csp.cloud

        try:
            func_name = f"create_{stage}"
            response = getattr(self.csp, func_name)(payload_data)
            if self.portfolio.csp_data is None:
                self.portfolio.csp_data = {}
            self.portfolio.csp_data.update(response.dict())
            db.session.add(self.portfolio)
            db.session.commit()

            if getattr(response, "get_creds", None) is not None:
                new_creds = response.get_creds()
                # TODO: one way salted hash of tenant_id to use as kv key name?
                tenant_id = new_creds.get("tenant_id")
                secret = self.csp.get_secret(tenant_id, new_creds)
                secret.update(new_creds)
                self.csp.set_secret(tenant_id, secret)
        except PydanticValidationError as exc:
            app.logger.error(
                f"Failed to cast response to valid result class {self.__repr__()}:",
                exc_info=1,
            )
            app.logger.info(exc.json())
            print(exc.json())
            app.logger.info(payload_data)
            self.fail_stage(stage)
        except (ConnectionException, UnknownServerException) as exc:
            app.logger.error(
                f"CSP api call. Caught exception for {self.__repr__()}.", exc_info=1,
            )
            self.fail_stage(stage)

        self.finish_stage(stage)

    def is_csp_data_valid(self, event):
        """
        This function guards advancing states from *_IN_PROGRESS to *_COMPLETED.
        """
        if self.portfolio.csp_data is None or not isinstance(
            self.portfolio.csp_data, dict
        ):
            print("no csp data")
            return False

        return True

    @property
    def application_id(self):
        return None<|MERGE_RESOLUTION|>--- conflicted
+++ resolved
@@ -11,10 +11,6 @@
 from flask import current_app as app
 
 from atst.domain.csp.cloud.exceptions import ConnectionException, UnknownServerException
-<<<<<<< HEAD
-from atst.domain.csp import MockCSP, AzureCSP, get_stage_csp_class
-=======
->>>>>>> 49edd028
 from atst.database import db
 from atst.models.types import Id
 from atst.models.base import Base
