--- conflicted
+++ resolved
@@ -71,11 +71,7 @@
     @include line-max;
     position: relative;
 
-<<<<<<< HEAD
     .icon-validation {
-=======
-    .icon {
->>>>>>> fd13c981
       position: absolute;
       left: 100%;
       top: 100%;
@@ -83,8 +79,7 @@
       margin-left: $gap;
     }
   }
-
-<<<<<<< HEAD
+  
   .usa-input__title {
     display: flex;
     align-items: center;
@@ -95,23 +90,16 @@
       margin-left: $gap/2;
     }
   }
-
+  
   .usa-input__help {
-=======
-  .usa-input__help {
-    display: block;
->>>>>>> fd13c981
     @include h4;
     font-weight: normal;
     padding: $gap/2 0;
     @include line-max;
-<<<<<<< HEAD
 
     .icon-link {
       padding: 0 $gap/2;
     }
-=======
->>>>>>> fd13c981
   }
 
   input,
@@ -139,13 +127,6 @@
 
       label {
         font-weight: $font-bold;
-<<<<<<< HEAD
-=======
-      }
-
-      .icon {
-        vertical-align: middle;
->>>>>>> fd13c981
       }
 
     }
