--- conflicted
+++ resolved
@@ -1,15 +1,7 @@
 {% from "components/icon.html" import Icon %}
-<<<<<<< HEAD
 {% from "components/tooltip.html" import Tooltip %}
 
-{% macro TextInput(field, tooltip='', placeholder='') -%}
-  <div class='usa-input {% if field.errors %}usa-input--error{% endif %}'>
-    <label for={{field.name}}>
-      <div class="usa-input__title">{{ field.label | striptags }} {% if tooltip %}{{ Tooltip(tooltip) }}{% endif %}</div>
-=======
->>>>>>> fd13c981
-
-{% macro TextInput(field, placeholder='', validation='anything', paragraph=False) -%}
+{% macro TextInput(field, tooltip='', placeholder='', validation='anything', paragraph=False) -%}
   <textinput
     name='{{ field.name }}'
     validation='{{ validation }}'
@@ -21,14 +13,14 @@
       v-bind:class="['usa-input usa-input--validation--' + validation, { 'usa-input--error': showError, 'usa-input--success': showValid }]">
 
       <label for={{field.name}}>
-        {{ field.label | striptags }}
+        <div class="usa-input__title">{{ field.label | striptags }} {% if tooltip %}{{ Tooltip(tooltip) }}{% endif %}</div>
 
         {% if field.description %}
           <span class='usa-input__help'>{{ field.description | safe }}</span>
         {% endif %}
 
-        <span v-show='showError'>{{ Icon('alert') }}</span>
-        <span v-show='showValid'>{{ Icon('ok') }}</span>
+        <span v-show='showError'>{{ Icon('alert',classes="icon-validation")) }}</span>
+        <span v-show='showValid'>{{ Icon('ok',classes="icon-validation")) }}</span>
 
       </label>
 
@@ -59,12 +51,7 @@
           placeholder='{{ placeholder }}'>
         </masked-input>
 
-<<<<<<< HEAD
-      {% if field.errors %} {{ Icon('alert',classes="icon-validation") }} {% endif %}
-    </label>
-=======
       {% endif %}
->>>>>>> fd13c981
 
       <input type='hidden' v-bind:value='rawValue' name='{{ field.name }}' />
 
@@ -74,5 +61,5 @@
       </template>
 
     </div>
-</textinput>
+  </textinput>
 {%- endmacro %}