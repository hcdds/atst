import os
from configparser import ConfigParser
import tornado.web
from tornado.web import url

from atst.handlers.main import MainHandler
from atst.handlers.home import Home
from atst.handlers.login import Login
from atst.handlers.workspace import Workspace
from atst.handlers.request import Request
from atst.handlers.request_new import RequestNew
from atst.handlers.dev import Dev
from atst.home import home
from atst.api_client import ApiClient

ENV = os.getenv("TORNADO_ENV", "dev")


def make_app(config):

<<<<<<< HEAD
    authz_client = ApiClient(config["default"]["AUTHZ_BASE_URL"])
    authnid_client = ApiClient(config["default"]["AUTHNID_BASE_URL"])

    routes = [
        url(r"/", Home, {"page": "login"}, name="main"),
        url(
            r"/login",
            Login,
            {"authnid_client": authnid_client},
            name="login",
        ),
        url(r"/home", MainHandler, {"page": "home"}, name="home"),
        url(
            r"/workspaces",
            Workspace,
            {"page": "workspaces", "authz_client": authz_client},
            name="workspaces",
        ),
        url(r"/requests", Request, {"page": "requests"}, name="requests"),
        url(r"/requests/new", RequestNew, {"page": "requests_new"}, name="request_new"),
        url(
            r"/requests/new/([0-9])",
            RequestNew,
            {"page": "requests_new"},
            name="request_form",
        ),
        url(r"/users", MainHandler, {"page": "users"}, name="users"),
        url(r"/reports", MainHandler, {"page": "reports"}, name="reports"),
        url(r"/calculator", MainHandler, {"page": "calculator"}, name="calculator"),
    ]

    if not ENV == "production":
        routes += [url(r"/login-dev", Dev, {"action": "login"}, name="dev-login")]

    app = tornado.web.Application(
        routes,
        login_url="/",
=======
    authz_client = ApiClient(config['default']['AUTHZ_BASE_URL'])

    app = tornado.web.Application([
            url( r"/",           MainHandler, {'page': 'login'},      name='login' ),
            url( r"/home",       MainHandler, {'page': 'home'},       name='home' ),
            url( r"/workspaces/blank",       MainHandler, {'page': 'workspaces_blank'},       name='workspaces_blank' ),
            url( r"/workspaces",
                 Workspace,
                 {'page': 'workspaces', 'authz_client': authz_client},
                 name='workspaces'),
            url( r"/requests",   Request,     {'page': 'requests'},   name='requests' ),
            url( r"/requests/new",         RequestNew, {'page': 'requests_new'},   name='request_new' ),
            url( r"/requests/new/([0-9])", RequestNew, {'page': 'requests_new'},   name='request_form' ),
            url( r"/users",      MainHandler, {'page': 'users'},      name='users' ),
            url( r"/reports",    MainHandler, {'page': 'reports'},    name='reports' ),
            url( r"/calculator", MainHandler, {'page': 'calculator'}, name='calculator' ),
        ],
>>>>>>> 042dd7b4
        template_path = home.child('templates'),
        static_path   = home.child('static'),
        cookie_secret=config["default"]["COOKIE_SECRET"],
        debug=config['default'].getboolean('DEBUG')
    )
    return app


def make_config():
    BASE_CONFIG_FILENAME = os.path.join(
        os.path.dirname(__file__),
        "../config/base.ini"
    )
    ENV_CONFIG_FILENAME = os.path.join(
        os.path.dirname(__file__),
        "../config/",
        "{}.ini".format(ENV.lower())
    )
    config = ConfigParser()

    # ENV_CONFIG will override values in BASE_CONFIG.
    config.read([BASE_CONFIG_FILENAME, ENV_CONFIG_FILENAME])
    return config<|MERGE_RESOLUTION|>--- conflicted
+++ resolved
@@ -18,7 +18,6 @@
 
 def make_app(config):
 
-<<<<<<< HEAD
     authz_client = ApiClient(config["default"]["AUTHZ_BASE_URL"])
     authnid_client = ApiClient(config["default"]["AUTHNID_BASE_URL"])
 
@@ -31,6 +30,7 @@
             name="login",
         ),
         url(r"/home", MainHandler, {"page": "home"}, name="home"),
+        url( r"/workspaces/blank",       MainHandler, {'page': 'workspaces_blank'},       name='workspaces_blank' ),
         url(
             r"/workspaces",
             Workspace,
@@ -56,25 +56,7 @@
     app = tornado.web.Application(
         routes,
         login_url="/",
-=======
-    authz_client = ApiClient(config['default']['AUTHZ_BASE_URL'])
 
-    app = tornado.web.Application([
-            url( r"/",           MainHandler, {'page': 'login'},      name='login' ),
-            url( r"/home",       MainHandler, {'page': 'home'},       name='home' ),
-            url( r"/workspaces/blank",       MainHandler, {'page': 'workspaces_blank'},       name='workspaces_blank' ),
-            url( r"/workspaces",
-                 Workspace,
-                 {'page': 'workspaces', 'authz_client': authz_client},
-                 name='workspaces'),
-            url( r"/requests",   Request,     {'page': 'requests'},   name='requests' ),
-            url( r"/requests/new",         RequestNew, {'page': 'requests_new'},   name='request_new' ),
-            url( r"/requests/new/([0-9])", RequestNew, {'page': 'requests_new'},   name='request_form' ),
-            url( r"/users",      MainHandler, {'page': 'users'},      name='users' ),
-            url( r"/reports",    MainHandler, {'page': 'reports'},    name='reports' ),
-            url( r"/calculator", MainHandler, {'page': 'calculator'}, name='calculator' ),
-        ],
->>>>>>> 042dd7b4
         template_path = home.child('templates'),
         static_path   = home.child('static'),
         cookie_secret=config["default"]["COOKIE_SECRET"],
