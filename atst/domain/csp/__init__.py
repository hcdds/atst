from .cloud import MockCloudProvider
from .file_uploads import AzureUploader, MockUploader
from .reports import MockReportingProvider


class MockCSP:
    def __init__(self, app, test_mode=False):
        self.cloud = MockCloudProvider(
            app.config,
            with_delay=(not test_mode),
            with_failure=(not test_mode),
            with_authorization=(not test_mode),
        )
        self.files = MockUploader(app)
        self.reports = MockReportingProvider()


class AzureCSP:
    def __init__(self, app):
        self.cloud = MockCloudProvider(app.config)
        self.files = AzureUploader(app.config)
        self.reports = MockReportingProvider()


def make_csp_provider(app, csp=None):
    if csp == "azure":
        app.csp = AzureCSP(app)
    elif csp == "mock-test":
        app.csp = MockCSP(app, test_mode=True)
    else:
<<<<<<< HEAD
        app.csp = MockCSP(app)


def _stage_to_classname(stage):
    return "".join(map(lambda word: word.capitalize(), stage.split("_")))


def get_stage_csp_class(stage, class_type):
    """
    given a stage name and class_type return the class
    class_type is either 'payload' or 'result'

    """
    cls_name = f"{_stage_to_classname(stage)}CSP{class_type.capitalize()}"
    try:
        return getattr(
            importlib.import_module("atst.domain.csp.cloud.models"), cls_name
        )
    except AttributeError:
        print("could not import CSP Result class <%s>" % cls_name)
=======
        app.csp = MockCSP(app)
>>>>>>> 49edd028
<|MERGE_RESOLUTION|>--- conflicted
+++ resolved
@@ -28,27 +28,4 @@
     elif csp == "mock-test":
         app.csp = MockCSP(app, test_mode=True)
     else:
-<<<<<<< HEAD
-        app.csp = MockCSP(app)
-
-
-def _stage_to_classname(stage):
-    return "".join(map(lambda word: word.capitalize(), stage.split("_")))
-
-
-def get_stage_csp_class(stage, class_type):
-    """
-    given a stage name and class_type return the class
-    class_type is either 'payload' or 'result'
-
-    """
-    cls_name = f"{_stage_to_classname(stage)}CSP{class_type.capitalize()}"
-    try:
-        return getattr(
-            importlib.import_module("atst.domain.csp.cloud.models"), cls_name
-        )
-    except AttributeError:
-        print("could not import CSP Result class <%s>" % cls_name)
-=======
-        app.csp = MockCSP(app)
->>>>>>> 49edd028
+        app.csp = MockCSP(app)