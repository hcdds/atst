from sqlalchemy import String, ForeignKey, Column, Date, Boolean
from sqlalchemy.orm import relationship
from sqlalchemy.dialects.postgresql import UUID

from atst.models import Base, types, mixins
from atst.models.permissions import Permissions


class User(Base, mixins.TimestampsMixin, mixins.AuditableMixin):
    __tablename__ = "users"

    id = types.Id()
    username = Column(String)
    atat_role_id = Column(UUID(as_uuid=True), ForeignKey("roles.id"))

    atat_role = relationship("Role")
    workspace_roles = relationship("WorkspaceRole", backref="user")

    email = Column(String, unique=True)
    dod_id = Column(String, unique=True, nullable=False)
    first_name = Column(String)
    last_name = Column(String)
    phone_number = Column(String)
    service_branch = Column(String)
    citizenship = Column(String)
    designation = Column(String)
    date_latest_training = Column(Date)

<<<<<<< HEAD
    REQUIRED_FIELDS = [
        "email",
        "dod_id",
        "first_name",
        "last_name",
        "phone_number",
        "service_branch",
        "citizenship",
        "designation",
        "date_latest_training",
    ]

    @property
    def profile_complete(self):
        return all(
            [
                getattr(self, field_name) is not None
                for field_name in self.REQUIRED_FIELDS
            ]
        )
=======
    provisional = Column(Boolean)
>>>>>>> 21251ec8

    @property
    def atat_permissions(self):
        return self.atat_role.permissions

    @property
    def atat_role_name(self):
        return self.atat_role.name

    @property
    def full_name(self):
        return "{} {}".format(self.first_name, self.last_name)

    @property
    def has_workspaces(self):
        return (
            Permissions.VIEW_WORKSPACE in self.atat_role.permissions
        ) or self.workspace_roles

    @property
    def displayname(self):
        return self.full_name

    def __repr__(self):
        return "<User(name='{}', dod_id='{}', email='{}', role='{}', has_workspaces='{}', id='{}')>".format(
            self.full_name,
            self.dod_id,
            self.email,
            self.atat_role_name,
            self.has_workspaces,
            self.id,
        )

    def to_dictionary(self):
        return {
            c.name: getattr(self, c.name)
            for c in self.__table__.columns
            if c.name not in ["id"]
        }<|MERGE_RESOLUTION|>--- conflicted
+++ resolved
@@ -25,8 +25,9 @@
     citizenship = Column(String)
     designation = Column(String)
     date_latest_training = Column(Date)
+    
+    provisional = Column(Boolean)
 
-<<<<<<< HEAD
     REQUIRED_FIELDS = [
         "email",
         "dod_id",
@@ -47,9 +48,6 @@
                 for field_name in self.REQUIRED_FIELDS
             ]
         )
-=======
-    provisional = Column(Boolean)
->>>>>>> 21251ec8
 
     @property
     def atat_permissions(self):
