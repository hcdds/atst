--- conflicted
+++ resolved
@@ -1,8 +1,4 @@
-<<<<<<< HEAD
-from flask import g, redirect, url_for
-=======
 from flask import redirect, url_for, g
->>>>>>> eb24d8fd
 
 from . import task_orders_bp
 from atst.domain.task_orders import TaskOrders
