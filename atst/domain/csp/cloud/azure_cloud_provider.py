import json
import re
from secrets import token_urlsafe
from typing import Dict
from uuid import uuid4

from .cloud_provider_interface import CloudProviderInterface
from .exceptions import AuthenticationException
from .models import (
<<<<<<< HEAD
    AdminRoleDefinitionCSPPayload,
    AdminRoleDefinitionCSPResult,
=======
    ApplicationCSPPayload,
    ApplicationCSPResult,
>>>>>>> f3313842
    BillingInstructionCSPPayload,
    BillingInstructionCSPResult,
    BillingProfileCreationCSPPayload,
    BillingProfileCreationCSPResult,
    BillingProfileTenantAccessCSPPayload,
    BillingProfileTenantAccessCSPResult,
    BillingProfileVerificationCSPPayload,
    BillingProfileVerificationCSPResult,
<<<<<<< HEAD
    PrincipalAdminRoleCSPPayload,
    PrincipalAdminRoleCSPResult,
=======
    KeyVaultCredentials,
    ManagementGroupCSPResponse,
>>>>>>> f3313842
    TaskOrderBillingCreationCSPPayload,
    TaskOrderBillingCreationCSPResult,
    TaskOrderBillingVerificationCSPPayload,
    TaskOrderBillingVerificationCSPResult,
    TenantAdminOwnershipCSPPayload,
    TenantAdminOwnershipCSPResult,
    TenantCSPPayload,
    TenantCSPResult,
    TenantPrincipalAppCSPPayload,
    TenantPrincipalAppCSPResult,
    TenantPrincipalCredentialCSPPayload,
    TenantPrincipalCredentialCSPResult,
    TenantPrincipalCSPPayload,
    TenantPrincipalCSPResult,
    TenantPrincipalOwnershipCSPPayload,
    TenantPrincipalOwnershipCSPResult,
)
from .policy import AzurePolicyManager
from atst.utils import sha256_hex

SUBSCRIPTION_ID_REGEX = re.compile(
    "subscriptions\/([0-9a-f]{8}-[0-9a-f]{4}-4[0-9a-f]{3}-[89ab][0-9a-f]{3}-[0-9a-f]{12})",
    re.I,
)

# This needs to be a fully pathed role definition identifier, not just a UUID
# TODO: Extract these from sdk msrestazure.azure_cloud import AZURE_PUBLIC_CLOUD
AZURE_SKU_ID = "0001"  # probably a static sku specific to ATAT/JEDI
REMOTE_ROOT_ROLE_DEF_ID = "/providers/Microsoft.Authorization/roleDefinitions/00000000-0000-4000-8000-000000000000"


class AzureSDKProvider(object):
    def __init__(self):
        from azure.mgmt import subscription, authorization, managementgroups
        from azure.mgmt.resource import policy
        import azure.graphrbac as graphrbac
        import azure.common.credentials as credentials
        import azure.identity as identity
        from azure.keyvault import secrets
<<<<<<< HEAD
=======
        from azure.core import exceptions

        from msrestazure.azure_cloud import AZURE_PUBLIC_CLOUD
>>>>>>> f3313842
        import adal
        import requests

        self.subscription = subscription
        self.policy = policy
        self.managementgroups = managementgroups
        self.authorization = authorization
        self.adal = adal
        self.graphrbac = graphrbac
        self.credentials = credentials
        self.identity = identity
        self.exceptions = exceptions
        self.secrets = secrets
        self.requests = requests

        # TODO: choose cloud type from config
        from msrestazure.azure_cloud import AZURE_PUBLIC_CLOUD

        self.cloud = AZURE_PUBLIC_CLOUD


class AzureCloudProvider(CloudProviderInterface):
    def __init__(self, config, azure_sdk_provider=None):
        self.config = config

        self.client_id = config["AZURE_CLIENT_ID"]
        self.secret_key = config["AZURE_SECRET_KEY"]
        self.tenant_id = config["AZURE_TENANT_ID"]
        self.vault_url = config["AZURE_VAULT_URL"]
        self.ps_client_id = config["POWERSHELL_CLIENT_ID"]
        self.owner_role_def_id = config["AZURE_OWNER_ROLE_DEF_ID"]
        self.graph_resource = config["AZURE_GRAPH_RESOURCE"]

        if azure_sdk_provider is None:
            self.sdk = AzureSDKProvider()
        else:
            self.sdk = azure_sdk_provider

        self.policy_manager = AzurePolicyManager(config["AZURE_POLICY_LOCATION"])

    def set_secret(self, secret_key, secret_value):
        credential = self._get_client_secret_credential_obj({})
        secret_client = self.sdk.secrets.SecretClient(
            vault_url=self.vault_url, credential=credential,
        )
        try:
            return secret_client.set_secret(secret_key, secret_value)
        except self.exceptions.HttpResponseError:
            app.logger.error(
                f"Could not SET secret in Azure keyvault for key {secret_key}.",
                exc_info=1,
            )

    def get_secret(self, secret_key):
        credential = self._get_client_secret_credential_obj({})
        secret_client = self.sdk.secrets.SecretClient(
            vault_url=self.vault_url, credential=credential,
        )
        try:
            return secret_client.get_secret(secret_key).value
        except self.exceptions.HttpResponseError:
            app.logger.error(
                f"Could not GET secret in Azure keyvault for key {secret_key}.",
                exc_info=1,
            )

    def create_environment(self, auth_credentials: Dict, user, environment):
        # since this operation would only occur within a tenant, should we source the tenant
        # via lookup from environment once we've created the portfolio csp data schema
        # something like this:
        # environment_tenant = environment.application.portfolio.csp_data.get('tenant_id', None)
        # though we'd probably source the whole credentials for these calls from the portfolio csp
        # data, as it would have to be where we store the creds for the at-at user within the portfolio tenant
        # credentials = self._get_credential_obj(environment.application.portfolio.csp_data.get_creds())
        credentials = self._get_credential_obj(self._root_creds)
        display_name = f"{environment.application.name}_{environment.name}_{environment.id}"  # proposed format
        management_group_id = "?"  # management group id chained from environment
        parent_id = "?"  # from environment.application

        management_group = self._create_management_group(
            credentials, management_group_id, display_name, parent_id,
        )

        return ManagementGroupCSPResponse(**management_group)

    def create_atat_admin_user(
        self, auth_credentials: Dict, csp_environment_id: str
    ) -> Dict:
        root_creds = self._root_creds
        credentials = self._get_credential_obj(root_creds)

        sub_client = self.sdk.subscription.SubscriptionClient(credentials)
        subscription = sub_client.subscriptions.get(csp_environment_id)

        managment_principal = self._get_management_service_principal()

        auth_client = self.sdk.authorization.AuthorizationManagementClient(
            credentials,
            # TODO: Determine which subscription this needs to point at
            # Once we're in a multi-sub environment
            subscription.id,
        )

        # Create role assignment for
        role_assignment_id = str(uuid4())
        role_assignment_create_params = auth_client.role_assignments.models.RoleAssignmentCreateParameters(
            role_definition_id=REMOTE_ROOT_ROLE_DEF_ID,
            principal_id=managment_principal.id,
        )

        auth_client.role_assignments.create(
            scope=f"/subscriptions/{subscription.id}/",
            role_assignment_name=role_assignment_id,
            parameters=role_assignment_create_params,
        )

        return {
            "csp_user_id": managment_principal.object_id,
            "credentials": managment_principal.password_credentials,
            "role_name": role_assignment_id,
        }

    def create_application(self, payload: ApplicationCSPPayload):
        creds = self._source_creds(payload.tenant_id)
        credentials = self._get_credential_obj(
            {
                "client_id": creds.root_sp_client_id,
                "secret_key": creds.root_sp_key,
                "tenant_id": creds.root_tenant_id,
            },
            resource=AZURE_MANAGEMENT_API,
        )

        response = self._create_management_group(
            credentials,
            payload.management_group_name,
            payload.display_name,
            payload.parent_id,
        )

        return ApplicationCSPResult(**response)

    def _create_management_group(
        self, credentials, management_group_id, display_name, parent_id=None,
    ):
        mgmgt_group_client = self.sdk.managementgroups.ManagementGroupsAPI(credentials)
        create_parent_grp_info = self.sdk.managementgroups.models.CreateParentGroupInfo(
            id=parent_id
        )
        create_mgmt_grp_details = self.sdk.managementgroups.models.CreateManagementGroupDetails(
            parent=create_parent_grp_info
        )
        mgmt_grp_create = self.sdk.managementgroups.models.CreateManagementGroupRequest(
            name=management_group_id,
            display_name=display_name,
            details=create_mgmt_grp_details,
        )
        create_request = mgmgt_group_client.management_groups.create_or_update(
            management_group_id, mgmt_grp_create
        )

        # result is a synchronous wait, might need to do a poll instead to handle first mgmt group create
        # since we were told it could take 10+ minutes to complete, unless this handles that polling internally
        # TODO: what to do is status is not 'Succeeded' on the
        # response object? Will it always raise its own error
        # instead?
        return create_request.result()

    def _create_subscription(
        self,
        credentials,
        display_name,
        billing_profile_id,
        sku_id,
        management_group_id,
        billing_account_name,
        invoice_section_name,
    ):
        sub_client = self.sdk.subscription.SubscriptionClient(credentials)

        billing_profile_id = "?"  # where do we source this?
        sku_id = AZURE_SKU_ID
        # These 2 seem like something that might be worthwhile to allow tiebacks to
        # TOs filed for the environment
        billing_account_name = "?"  # from TO?
        invoice_section_name = "?"  # from TO?

        body = self.sdk.subscription.models.ModernSubscriptionCreationParameters(
            display_name=display_name,
            billing_profile_id=billing_profile_id,
            sku_id=sku_id,
            management_group_id=management_group_id,
        )

        # We may also want to create billing sections in the enrollment account
        sub_creation_operation = sub_client.subscription_factory.create_subscription(
            billing_account_name, invoice_section_name, body
        )

        # the resulting object from this process is a link to the new subscription
        # not a subscription model, so we'll have to unpack the ID
        new_sub = sub_creation_operation.result()

        subscription_id = self._extract_subscription_id(new_sub.subscription_link)
        if subscription_id:
            return subscription_id
        else:
            # troublesome error, subscription should exist at this point
            # but we just don't have a valid ID
            pass

    def _create_policy_definition(
        self, credentials, subscription_id, management_group_id, properties,
    ):
        """
        Requires credentials that have AZURE_MANAGEMENT_API
        specified as the resource. The Service Principal
        specified in the credentials must have the "Resource
        Policy Contributor" role assigned with a scope at least
        as high as the management group specified by
        management_group_id.

        Arguments:
            credentials -- ServicePrincipalCredentials
            subscription_id -- str, ID of the subscription (just the UUID, not the path)
            management_group_id -- str, ID of the management group (just the UUID, not the path)
            properties -- dictionary, the "properties" section of a valid Azure policy definition document

        Returns:
            azure.mgmt.resource.policy.[api version].models.PolicyDefinition: the PolicyDefinition object provided to Azure

        Raises:
            TBD
        """
        # TODO: which subscription would this be?
        client = self.sdk.policy.PolicyClient(credentials, subscription_id)

        definition = client.policy_definitions.models.PolicyDefinition(
            policy_type=properties.get("policyType"),
            mode=properties.get("mode"),
            display_name=properties.get("displayName"),
            description=properties.get("description"),
            policy_rule=properties.get("policyRule"),
            parameters=properties.get("parameters"),
        )

        name = properties.get("displayName")

        return client.policy_definitions.create_or_update_at_management_group(
            policy_definition_name=name,
            parameters=definition,
            management_group_id=management_group_id,
        )

    def create_tenant(self, payload: TenantCSPPayload):
        sp_token = self.get_root_provisioning_token()
        if sp_token is None:
            raise AuthenticationException("Could not resolve token for tenant creation")

        payload.password = token_urlsafe(16)
        create_tenant_body = payload.dict(by_alias=True)

        create_tenant_headers = {
            "Authorization": f"Bearer {sp_token}",
        }

        result = self.sdk.requests.post(
            f"{self.sdk.cloud.endpoints.resource_manager}/providers/Microsoft.SignUp/createTenant?api-version=2020-01-01-preview",
            json=create_tenant_body,
            headers=create_tenant_headers,
        )

        if result.status_code == 200:
            return self._ok(
                TenantCSPResult(
                    **result.json(),
                    tenant_admin_password=payload.password,
                    tenant_admin_username=payload.user_id,
                )
            )
        else:
            return self._error(result.json())

    def create_billing_profile_creation(
        self, payload: BillingProfileCreationCSPPayload
    ):
        sp_token = self.get_root_provisioning_token()
        if sp_token is None:
            raise AuthenticationException(
                "Could not resolve token for billing profile creation"
            )

        create_billing_account_body = payload.dict(by_alias=True)

        create_billing_account_headers = {
            "Authorization": f"Bearer {sp_token}",
        }

        billing_account_create_url = f"{self.sdk.cloud.endpoints.resource_manager}/providers/Microsoft.Billing/billingAccounts/{payload.billing_account_name}/billingProfiles?api-version=2019-10-01-preview"

        result = self.sdk.requests.post(
            billing_account_create_url,
            json=create_billing_account_body,
            headers=create_billing_account_headers,
        )

        if result.status_code == 202:
            # 202 has location/retry after headers
            return self._ok(BillingProfileCreationCSPResult(**result.headers))
        elif result.status_code == 200:
            # NB: Swagger docs imply call can sometimes resolve immediately
            return self._ok(BillingProfileVerificationCSPResult(**result.json()))
        else:
            return self._error(result.json())

    def create_billing_profile_verification(
        self, payload: BillingProfileVerificationCSPPayload
    ):
        sp_token = self.get_root_provisioning_token()
        if sp_token is None:
            raise AuthenticationException(
                "Could not resolve token for billing profile validation"
            )

        auth_header = {
            "Authorization": f"Bearer {sp_token}",
        }

        result = self.sdk.requests.get(
            payload.billing_profile_verify_url, headers=auth_header
        )

        if result.status_code == 202:
            # 202 has location/retry after headers
            return self._ok(BillingProfileCreationCSPResult(**result.headers))
        elif result.status_code == 200:
            return self._ok(BillingProfileVerificationCSPResult(**result.json()))
        else:
            return self._error(result.json())

    def create_billing_profile_tenant_access(
        self, payload: BillingProfileTenantAccessCSPPayload
    ):
        sp_token = self.get_root_provisioning_token()
        request_body = {
            "properties": {
                "principalTenantId": payload.tenant_id,  # from tenant creation
                "principalId": payload.user_object_id,  # from tenant creationn
                "roleDefinitionId": f"/providers/Microsoft.Billing/billingAccounts/{payload.billing_account_name}/billingProfiles/{payload.billing_profile_name}/billingRoleDefinitions/40000000-aaaa-bbbb-cccc-100000000000",
            }
        }

        headers = {
            "Authorization": f"Bearer {sp_token}",
        }

        url = f"{self.sdk.cloud.endpoints.resource_manager}/providers/Microsoft.Billing/billingAccounts/{payload.billing_account_name}/billingProfiles/{payload.billing_profile_name}/createBillingRoleAssignment?api-version=2019-10-01-preview"

        result = self.sdk.requests.post(url, headers=headers, json=request_body)
        if result.status_code == 201:
            return self._ok(BillingProfileTenantAccessCSPResult(**result.json()))
        else:
            return self._error(result.json())

    def create_task_order_billing_creation(
        self, payload: TaskOrderBillingCreationCSPPayload
    ):
        sp_token = self.get_root_provisioning_token()
        request_body = [
            {
                "op": "replace",
                "path": "/enabledAzurePlans",
                "value": [{"skuId": AZURE_SKU_ID}],
            }
        ]

        request_headers = {
            "Authorization": f"Bearer {sp_token}",
        }

        url = f"{self.sdk.cloud.endpoints.resource_manager}/providers/Microsoft.Billing/billingAccounts/{payload.billing_account_name}/billingProfiles/{payload.billing_profile_name}?api-version=2019-10-01-preview"

        result = self.sdk.requests.patch(
            url, headers=request_headers, json=request_body
        )

        if result.status_code == 202:
            # 202 has location/retry after headers
            return self._ok(TaskOrderBillingCreationCSPResult(**result.headers))
        elif result.status_code == 200:
            return self._ok(TaskOrderBillingVerificationCSPResult(**result.json()))
        else:
            return self._error(result.json())

    def create_task_order_billing_verification(
        self, payload: TaskOrderBillingVerificationCSPPayload
    ):
        sp_token = self.get_root_provisioning_token()
        if sp_token is None:
            raise AuthenticationException(
                "Could not resolve token for task order billing validation"
            )

        auth_header = {
            "Authorization": f"Bearer {sp_token}",
        }

        result = self.sdk.requests.get(
            payload.task_order_billing_verify_url, headers=auth_header
        )

        if result.status_code == 202:
            # 202 has location/retry after headers
            return self._ok(TaskOrderBillingCreationCSPResult(**result.headers))
        elif result.status_code == 200:
            return self._ok(TaskOrderBillingVerificationCSPResult(**result.json()))
        else:
            return self._error(result.json())

    def create_billing_instruction(self, payload: BillingInstructionCSPPayload):
        sp_token = self.get_root_provisioning_token()
        if sp_token is None:
            raise AuthenticationException(
                "Could not resolve token for task order billing validation"
            )

        request_body = {
            "properties": {
                "amount": payload.initial_clin_amount,
                "startDate": payload.initial_clin_start_date,
                "endDate": payload.initial_clin_end_date,
            }
        }

        url = f"{self.sdk.cloud.endpoints.resource_manager}/providers/Microsoft.Billing/billingAccounts/{payload.billing_account_name}/billingProfiles/{payload.billing_profile_name}/instructions/{payload.initial_task_order_id}:CLIN00{payload.initial_clin_type}?api-version=2019-10-01-preview"

        auth_header = {
            "Authorization": f"Bearer {sp_token}",
        }

        result = self.sdk.requests.put(url, headers=auth_header, json=request_body)

        if result.status_code == 200:
            return self._ok(BillingInstructionCSPResult(**result.json()))
        else:
            return self._error(result.json())

    def get_elevated_management_token(self, tenant_id):
        mgmt_token = self.get_tenant_admin_token(
            tenant_id, self.sdk.cloud.endpoints.resource_manager
        )
        if mgmt_token is None:
            raise AuthenticationException(
                "Failed to resolve management token for tenant admin"
            )

        auth_header = {
            "Authorization": f"Bearer {mgmt_token}",
        }
        url = f"{self.sdk.cloud.endpoints.resource_manager}/providers/Microsoft.Authorization/elevateAccess?api-version=2016-07-01"
        result = self.sdk.requests.post(url, headers=auth_header)

        if not result.ok:
            raise AuthenticationException("Failed to elevate access")

        return mgmt_token

    def create_tenant_admin_ownership(self, payload: TenantAdminOwnershipCSPPayload):
        mgmt_token = self.get_elevated_management_token(payload.tenant_id)

        role_definition_id = f"/providers/Microsoft.Management/managementGroups/{payload.tenant_id}/providers/Microsoft.Authorization/roleDefinitions/{self.owner_role_def_id}"

        request_body = {
            "properties": {
                "roleDefinitionId": role_definition_id,
                "principalId": payload.user_object_id,
            }
        }

        auth_header = {
            "Authorization": f"Bearer {mgmt_token}",
        }

        assignment_guid = str(uuid4())

        url = f"{self.sdk.cloud.endpoints.resource_manager}/providers/Microsoft.Management/managementGroups/{payload.tenant_id}/providers/Microsoft.Authorization/roleAssignments/{assignment_guid}?api-version=2015-07-01"

        response = self.sdk.requests.put(url, headers=auth_header, json=request_body)

        if response.ok:
            return TenantAdminOwnershipCSPResult(**response.json())

    def create_tenant_principal_ownership(
        self, payload: TenantPrincipalOwnershipCSPPayload
    ):
        mgmt_token = self.get_elevated_management_token(payload.tenant_id)

        # NOTE: the tenant_id is also the id of the root management group, once it is created
        role_definition_id = f"/providers/Microsoft.Management/managementGroups/{payload.tenant_id}/providers/Microsoft.Authorization/roleDefinitions/{self.owner_role_def_id}"

        request_body = {
            "properties": {
                "roleDefinitionId": role_definition_id,
                "principalId": payload.principal_id,
            }
        }

        auth_header = {
            "Authorization": f"Bearer {mgmt_token}",
        }

        assignment_guid = str(uuid4())

        url = f"{self.sdk.cloud.endpoints.resource_manager}/providers/Microsoft.Management/managementGroups/{payload.tenant_id}/providers/Microsoft.Authorization/roleAssignments/{assignment_guid}?api-version=2015-07-01"

        response = self.sdk.requests.put(url, headers=auth_header, json=request_body)

        if response.ok:
            return TenantPrincipalOwnershipCSPResult(**response.json())

    def create_tenant_principal_app(self, payload: TenantPrincipalAppCSPPayload):

        graph_token = self.get_tenant_admin_token(
            payload.tenant_id, self.graph_resource
        )
        if graph_token is None:
            raise AuthenticationException(
                "Could not resolve graph token for tenant admin"
            )

        request_body = {"displayName": "ATAT Remote Admin"}

        auth_header = {
            "Authorization": f"Bearer {graph_token}",
        }

        url = f"{self.graph_resource}/v1.0/applications"

        response = self.sdk.requests.post(url, json=request_body, headers=auth_header)

        if response.ok:
            return TenantPrincipalAppCSPResult(**response.json())

    def create_tenant_principal(self, payload: TenantPrincipalCSPPayload):
        graph_token = self.get_tenant_admin_token(
            payload.tenant_id, self.graph_resource
        )
        if graph_token is None:
            raise AuthenticationException(
                "Could not resolve graph token for tenant admin"
            )

        request_body = {"appId": payload.principal_app_id}

        auth_header = {
            "Authorization": f"Bearer {graph_token}",
        }

        url = f"{self.graph_resource}/beta/servicePrincipals"

        response = self.sdk.requests.post(url, json=request_body, headers=auth_header)

        if response.ok:
            return TenantPrincipalCSPResult(**response.json())

    def create_tenant_principal_credential(
        self, payload: TenantPrincipalCredentialCSPPayload
    ):
        graph_token = self.get_tenant_admin_token(
            payload.tenant_id, self.graph_resource
        )
        if graph_token is None:
            raise AuthenticationException(
                "Could not resolve graph token for tenant admin"
            )

        request_body = {
            "passwordCredentials": [{"displayName": "ATAT Generated Password"}]
        }

        auth_header = {
            "Authorization": f"Bearer {graph_token}",
        }

        url = f"{self.graph_resource}/v1.0/applications/{payload.principal_app_object_id}/addPassword"

        response = self.sdk.requests.post(url, json=request_body, headers=auth_header)

        if response.ok:
            return TenantPrincipalCredentialCSPResult(
                principal_client_id=payload.principal_app_id, **response.json()
            )

    def create_admin_role_definition(self, payload: AdminRoleDefinitionCSPPayload):
        graph_token = self.get_tenant_admin_token(
            payload.tenant_id, self.graph_resource
        )
        if graph_token is None:
            raise AuthenticationException(
                "Could not resolve graph token for tenant admin"
            )

        auth_header = {
            "Authorization": f"Bearer {graph_token}",
        }

        url = f"{self.graph_resource}/beta/roleManagement/directory/roleDefinitions"

        response = self.sdk.requests.get(url, headers=auth_header)

        result = response.json()
        roleList = result.get("value")

        DEFAULT_ADMIN_RD_ID = "794bb258-3e31-42ff-9ee4-731a72f62851"
        admin_role_def_id = next(
            (
                role.get("id")
                for role in roleList
                if role.get("displayName") == "Company Administrator"
            ),
            DEFAULT_ADMIN_RD_ID,
        )

        return AdminRoleDefinitionCSPResult(admin_role_def_id=admin_role_def_id)

    def create_principal_admin_role(self, payload: PrincipalAdminRoleCSPPayload):
        graph_token = self.get_tenant_admin_token(
            payload.tenant_id, self.graph_resource
        )
        if graph_token is None:
            raise AuthenticationException(
                "Could not resolve graph token for tenant admin"
            )

        request_body = {
            "principalId": payload.principal_id,
            "roleDefinitionId": payload.admin_role_def_id,
            "resourceScope": "/",
        }

        auth_header = {
            "Authorization": f"Bearer {graph_token}",
        }

        url = f"{self.graph_resource}/beta/roleManagement/directory/roleAssignments"

        response = self.sdk.requests.post(url, headers=auth_header, json=request_body)

        if response.ok:
            return PrincipalAdminRoleCSPResult(**response.json())

    def force_tenant_admin_pw_update(self, creds, tenant_owner_id):
        # use creds to update to force password recovery?
        # not sure what the endpoint/method for this is, yet

        return self._ok()

    def create_billing_alerts(self, TBD):
        # TODO: Add azure-mgmt-consumption for Budget and Notification entities/operations
        # TODO: Determine how to auth against that API using the SDK, doesn't seeem possible at the moment
        # TODO: billing alerts are registered as Notifications on Budget objects, which have start/end dates
        # TODO: determine what the keys in the Notifications dict are supposed to be
        # we may need to rotate budget objects when new TOs/CLINs are reported?

        # we likely only want the budget ID, can be updated or replaced?
        response = {"id": "id"}
        return self._ok({"budget_id": response["id"]})

    def _get_management_service_principal(self):
        # we really should be using graph.microsoft.com, but i'm getting
        # "expired token" errors for that
        # graph_resource = "https://graph.microsoft.com"
        graph_resource = "https://graph.windows.net"
        graph_creds = self._get_credential_obj(
            self._root_creds, resource=graph_resource
        )
        # I needed to set permissions for the graph.windows.net API before I
        # could get this to work.

        # how do we scope the graph client to the new subscription rather than
        # the cloud0 subscription? tenant id seems to be separate from subscription id
        graph_client = self.sdk.graphrbac.GraphRbacManagementClient(
            graph_creds, self._root_creds.get("tenant_id")
        )

        # do we need to create a new application to manage each subscripition
        # or should we manage access to each subscription from a single service
        # principal with multiple role assignments?
        app_display_name = "?"  # name should reflect the subscription it exists
        app_create_param = self.sdk.graphrbac.models.ApplicationCreateParameters(
            display_name=app_display_name
        )

        # we need the appropriate perms here:
        # https://docs.microsoft.com/en-us/graph/api/application-post-applications?view=graph-rest-beta&tabs=http
        # https://docs.microsoft.com/en-us/graph/permissions-reference#microsoft-graph-permission-names
        # set app perms in app registration portal
        # https://docs.microsoft.com/en-us/graph/auth-v2-service#2-configure-permissions-for-microsoft-graph
        app: self.sdk.graphrbac.models.Application = graph_client.applications.create(
            app_create_param
        )

        # create a new service principle for the new application, which should be scoped
        # to the new subscription
        app_id = app.app_id
        sp_create_params = self.sdk.graphrbac.models.ServicePrincipalCreateParameters(
            app_id=app_id, account_enabled=True
        )

        service_principal = graph_client.service_principals.create(sp_create_params)

        return service_principal

    def _extract_subscription_id(self, subscription_url):
        sub_id_match = SUBSCRIPTION_ID_REGEX.match(subscription_url)

        if sub_id_match:
            return sub_id_match.group(1)

    def get_tenant_admin_token(self, tenant_id, resource):
        creds = self.get_secret(tenant_id)
        return self._get_up_token_for_resource(
            creds.get("admin_username"),
            creds.get("admin_password"),
            tenant_id,
            resource,
        )

    def get_tenant_principal_token(self, tenant_id, resource):
        # creds = self.get_secret(tenant_id)
        # return self._get_up_token_for_resource(
        #     creds.get("admin_username"),
        #     creds.get("admin_password"),
        #     tenat_id,
        #     resource
        # )
        pass

    def get_root_provisioning_token(self):
        return self._get_sp_token(self._root_creds)

    def _get_sp_token(self, creds):
        tenant_id = creds.get("tenant_id")
        client_id = creds.get("client_id")
        secret_key = creds.get("secret_key")

        context = self.sdk.adal.AuthenticationContext(
            f"{self.sdk.cloud.endpoints.active_directory}/{tenant_id}"
        )

        # TODO: handle failure states here
        token_response = context.acquire_token_with_client_credentials(
            self.sdk.cloud.endpoints.resource_manager, client_id, secret_key
        )

        return token_response.get("accessToken", None)

    def _get_up_token_for_resource(self, username, password, tenant_id, resource):

        context = self.sdk.adal.AuthenticationContext(
            f"{self.sdk.cloud.endpoints.active_directory}/{tenant_id}"
        )

        # TODO: handle failure states here
        token_response = context.acquire_token_with_username_password(
            resource, username, password, self.ps_client_id
        )

        return token_response.get("accessToken", None)

    def _get_credential_obj(self, creds, resource=None):
        return self.sdk.credentials.ServicePrincipalCredentials(
            client_id=creds.get("client_id"),
            secret=creds.get("secret_key"),
            tenant=creds.get("tenant_id"),
            resource=resource,
            cloud_environment=self.sdk.cloud,
        )

    def _get_client_secret_credential_obj(self, creds):
        return self.sdk.identity.ClientSecretCredential(
            tenant_id=creds.get("tenant_id"),
            client_id=creds.get("client_id"),
            client_secret=creds.get("secret_key"),
        )

    def _make_tenant_admin_cred_obj(self, username, password):
        return self.sdk.credentials.UserPassCredentials(username, password)

    def _ok(self, body=None):
        return self._make_response("ok", body)

    def _error(self, body=None):
        return self._make_response("error", body)

    def _make_response(self, status, body=dict()):
        """Create body for responses from API

        Arguments:
            status {string} -- "ok" or "error"
            body {dict} -- dict containing details of response or error, if applicable

        Returns:
            dict -- status of call with body containing details
        """
        return {"status": status, "body": body}

    @property
    def _root_creds(self):
        return {
            "client_id": self.client_id,
            "secret_key": self.secret_key,
            "tenant_id": self.tenant_id,
        }

    def _source_creds(self, tenant_id=None) -> KeyVaultCredentials:
        if tenant_id:
            return self._source_tenant_creds(tenant_id)
        else:
            return KeyVaultCredentials(
                root_tenant_id=self._root_creds.get("tenant_id"),
                root_sp_client_id=self._root_creds.get("client_id"),
                root_sp_key=self._root_creds.get("secret_key"),
            )

    def update_tenant_creds(self, tenant_id, secret):
        hashed = sha256_hex(tenant_id)
        self.set_secret(hashed, json.dumps(secret))

        return secret

    def _source_tenant_creds(self, tenant_id):
        hashed = sha256_hex(tenant_id)
        raw_creds = self.get_secret(hashed)
        return KeyVaultCredentials(**json.loads(raw_creds))<|MERGE_RESOLUTION|>--- conflicted
+++ resolved
@@ -4,16 +4,15 @@
 from typing import Dict
 from uuid import uuid4
 
+from atst.utils import sha256_hex
+
 from .cloud_provider_interface import CloudProviderInterface
 from .exceptions import AuthenticationException
 from .models import (
-<<<<<<< HEAD
     AdminRoleDefinitionCSPPayload,
     AdminRoleDefinitionCSPResult,
-=======
     ApplicationCSPPayload,
     ApplicationCSPResult,
->>>>>>> f3313842
     BillingInstructionCSPPayload,
     BillingInstructionCSPResult,
     BillingProfileCreationCSPPayload,
@@ -22,13 +21,10 @@
     BillingProfileTenantAccessCSPResult,
     BillingProfileVerificationCSPPayload,
     BillingProfileVerificationCSPResult,
-<<<<<<< HEAD
+    KeyVaultCredentials,
+    ManagementGroupCSPResponse,
     PrincipalAdminRoleCSPPayload,
     PrincipalAdminRoleCSPResult,
-=======
-    KeyVaultCredentials,
-    ManagementGroupCSPResponse,
->>>>>>> f3313842
     TaskOrderBillingCreationCSPPayload,
     TaskOrderBillingCreationCSPResult,
     TaskOrderBillingVerificationCSPPayload,
@@ -47,7 +43,6 @@
     TenantPrincipalOwnershipCSPResult,
 )
 from .policy import AzurePolicyManager
-from atst.utils import sha256_hex
 
 SUBSCRIPTION_ID_REGEX = re.compile(
     "subscriptions\/([0-9a-f]{8}-[0-9a-f]{4}-4[0-9a-f]{3}-[89ab][0-9a-f]{3}-[0-9a-f]{12})",
@@ -68,12 +63,10 @@
         import azure.common.credentials as credentials
         import azure.identity as identity
         from azure.keyvault import secrets
-<<<<<<< HEAD
-=======
         from azure.core import exceptions
-
-        from msrestazure.azure_cloud import AZURE_PUBLIC_CLOUD
->>>>>>> f3313842
+        from msrestazure.azure_cloud import (
+            AZURE_PUBLIC_CLOUD,
+        )  # TODO: choose cloud type from config
         import adal
         import requests
 
@@ -88,10 +81,6 @@
         self.exceptions = exceptions
         self.secrets = secrets
         self.requests = requests
-
-        # TODO: choose cloud type from config
-        from msrestazure.azure_cloud import AZURE_PUBLIC_CLOUD
-
         self.cloud = AZURE_PUBLIC_CLOUD
 
 
@@ -204,7 +193,7 @@
                 "secret_key": creds.root_sp_key,
                 "tenant_id": creds.root_tenant_id,
             },
-            resource=AZURE_MANAGEMENT_API,
+            resource=self.sdk.cloud.endpoints.resource_manager,
         )
 
         response = self._create_management_group(
